<<<<<<< HEAD
import math
from functools import lru_cache
=======
from functools import lru_cache, cached_property
>>>>>>> 704fcea5

from dlis_writer.logical_record.core.iflr import IFLR
from dlis_writer.utils.common import write_struct
from dlis_writer.utils.enums import RepresentationCode, IFLRType


class FrameData(IFLR):
    logical_record_type = IFLRType.FDATA

    def __init__(self, frame, frame_number: int, slots, origin_reference=None):

        '''
    
        FrameData is an Implicitly Formatted Logical Record (IFLR)

        Each FrameData object begins with a reference to the Frame object
        that they belong to using OBNAME.

        :frame -> A Frame(EFLR) object instance
        :position -> Auto-assigned integer denoting the position of the FrameData
        
        :slots -> Represents a row in the dataframe. If there are 3 channels, slots will be the array
        of values at the corresponding index for those channels.

        '''

        super().__init__()

        self._frame = frame
        self._frame_number = frame_number  # UVARI
        self._slots = slots  # np.ndarray

        self.origin_reference = origin_reference

    @property
    def frame(self):
        return self._frame

    @property
    def frame_number(self) -> int:
        return self._frame_number

    @lru_cache()
    def make_body_bytes(self) -> bytes:
        body = b''
        body += self.frame.obname
        body += write_struct(RepresentationCode.UVARI, self.frame_number)

        for s in self._slots:
            body += s.tobytes()

        return body<|MERGE_RESOLUTION|>--- conflicted
+++ resolved
@@ -1,9 +1,5 @@
-<<<<<<< HEAD
 import math
 from functools import lru_cache
-=======
-from functools import lru_cache, cached_property
->>>>>>> 704fcea5
 
 from dlis_writer.logical_record.core.iflr import IFLR
 from dlis_writer.utils.common import write_struct
